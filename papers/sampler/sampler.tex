\documentclass[12pt, preprint]{aastex}

\newcommand{\project}[1]{\textsl{#1}}
\newcommand{\acronym}[1]{{\small{#1}}}
\newcommand{\apogee}{\project{\acronym{APOGEE}}}
\newcommand{\dr}{\acronym{DR13}}

\newcommand{\meterspersecond}{\mathrm{m\,s^{-1}}}

\begin{document}

\title{A custom Monte Carlo sampler
  for binary-star and exoplanet radial velocity data}
<<<<<<< HEAD

\author{Adrian M. Price-Whelan\altaffilmark{\pu,\adrn},
        David W. Hogg\altaffilmark{\ccpp,\mpia},
        Daniel Foreman-Mackey\altaffilmark{\uw,\sagan},
        Hans-Walter Rix\altaffilmark{\mpia}
}

% Affiliations
\newcommand{\pu}{1}
\newcommand{\adrn}{2}
\newcommand{\ccpp}{3}
\newcommand{\mpia}{4}
\newcommand{\uw}{5}
\newcommand{\sagan}{6}

\altaffiltext{\pu}{Department of Astrophysical Sciences,
                   Princeton University, Princeton, NJ 08544, USA}
\altaffiltext{\adrn}{To whom correspondence should be addressed:
                     adrn@princeton.edu}
\altaffiltext{\ccpp}{Center for Cosmology and Particle Physics,
                     New York University, 4 Washington Place,
                     New York, NY 10003, USA
\altaffiltext{\mpia}{Max-Planck-Institut f\"ur Astronomie,
                     K\"onigstuhl 17, D-69117 Heidelberg, Germany}
\altaffiltext{\uw}{Astronomy Department, University of Washington,
                   Seattle, WA 98195, USA}
\altaffiltext{\sagan}{Sagan Fellow}
=======
\author{APW, DWH, DFM, HWR, others}
>>>>>>> 9b66cdfc

\begin{abstract}
% Context
Given sparse radial-velocity measurements of a star, there are often
many qualitatively different stellar or exoplanet companion orbit
models that are consistent with the data.
The consequent multimodality of the likelihood function leads to
extremely challenging search, optimization, and MCMC posterior
sampling in the space of orbital parameters.
% Aims
Here we create a custom-build Monte Carlo sampler that can produce a
posterior sampling for orbital parameters given even small numbers of
noisy radial-valocity measurements (and hence very complex likelihood
function).
The goal is to obtain provably correct samplings in the space of
orbital parameters.
% Methods
We capitalize on the similarity between orbit fitting and linear
sinusoid fitting, where we can---at any given orbital
period---generate a perfect sampling because of the problem structure.
We transform the perfect samplings in the linear problem into a
perfect sampling in the real orbital problem using importance
sampling.
% Results
We find that we can quickly produce correct samplings in orbital
parameters for data sets that include as few as three noisy time
points.
Although the method produces correct samplings by construction, the
method becomes inefficient (at the importance sampling stage) when the
eccentricity becomes large, because in this case the linear and real
problems diverge substantially.
\end{abstract}

\keywords{
  ---
  Hello
  ---
  World: Hello
  ---
}

\section{Introduction}

Precise radial-velocity measurements of stars have transformed
astrophysics in the last decades:
They have permitted the discovery of the first planets around other stars,
including especially the unanticipated but common hot jupiters,
and been used to discover or confirm hundreds
(perhaps thousands?) of planets.
Radial velocity measurements have also been used to find substellar,
degenerate, and black-hole companions to more normal stars, and hold
the promise of delivering the full population statistics for binary
(and trinary) star systems.

With many new stellar spectroscopic surveys operating or under
construction, we expect to have good quality spectra for millions
of stars in the next few years.
Most of these surveys have at least some targets---and many have many
targets---that get observed multiple times.
These surveys can (as an auxilliary or primary goal of their observing
strategies) generate discoveries of planetary, substellar, and stellar
companions.
These discoveries, in turn, will feed population inferences, follow-up
programs, and projects to refine precise stellar models.

However, when radial-velocity observations are not designed with
unambiguous detection and discovery in mind, usually there are
multiple possible binary-star models that are consistent with any
small number of radial-velocity measurements that show stellar
acceleration.
That is, a small number of (even very good) radial velocity
measurements will lead to posterior beliefs about companion orbits and
masses that put substantial plausibility onto multiple qualitatively
different solutions, or (in other words) create a likelihood function
that is highly multi-model in the relevant parameter spaces.
There are currently no safe methods known for exploring these highly
multimodal functions and delivering correct posterior samplings and
reliable probabilistic statements about detection and
characterization.

Here we make an attempt at correcting these problems.
Our approach is to build custom posterior sampling methods that
capitalize on the structure of the binary-star (or star--exoplanet)
kinematics to create provably---or highly probably---correct
samplings.

The structure of the paper is as follows:
We state clearly our assumptions, and demonstrate that we have a
method that is correct under those assumptions.
We perform experiments with the method to understand its properties
and limitations.
We finish by discussing the value of the method, and the changes we
would have to make if we weakened our assumptions, or if we don't
weaken our assumptions but they indeed prove to be far from correct.

\section{Assumptions and method}

In order to set up a well-posed problem and build a path to a
definite solution, we make a set of non-trivial assumptions about the
stellar systems we are observing.
\begin{enumerate}
\item We assume that we have measurements of the radial velocity of a
  star, and that the time dependence of the expectation of that radial
  velocity is well described by the gravitational orbit of a pair of
  point masses (the Kepler problem).
\item We assume that each star has only zero or one companions, and
  that the radial-velocity measurements are not contaminated by nor
  affected by any other bodies.
\item We assume that the noise contributions to individual
  radial-velocity measurements are well described as draws from
  zero-mean normal (Gaussian) distributions with correctly known
  variances. We assume that there are no outliers.
\item In addition to all these, we put particular, fairly sensible
  prior probability density functions on all the orbital parameters,
  described below.
\end{enumerate}
Each of these assumptions can be challenged, and in particular we
expect some stars to have additional companions, and we expect there
to be outliers and unaccounted sources of noise.
We will return to these assumptions, and the consequences of relaxing
them, in the Discussion Section.



We have three options at this point: (1) just run the fucking MCMC and
make sure it converges, (2) do the solvable problem (single siusoid)
and important sample down to the correct problem (the full Kepler
problem), or (3) simple-Monte-Carlo sample the nonlinear parameters after
marginalizing out the linear parameters.

\section{Experiments and results}

\section{Discussion}

\acknowledgements
It is a pleasure to thank
  Ben Weaver (NOAO),
for valuable discussions.
This research was partially supported by [many grants].
This project was started at AstroHackWeek 2016, organized by Kyle
Barbary (UCB) and Phil Marshall (SLAC) at the Berkeley Institute for
Data Science.

\end{document}<|MERGE_RESOLUTION|>--- conflicted
+++ resolved
@@ -11,8 +11,6 @@
 
 \title{A custom Monte Carlo sampler
   for binary-star and exoplanet radial velocity data}
-<<<<<<< HEAD
-
 \author{Adrian M. Price-Whelan\altaffilmark{\pu,\adrn},
         David W. Hogg\altaffilmark{\ccpp,\mpia},
         Daniel Foreman-Mackey\altaffilmark{\uw,\sagan},
@@ -39,9 +37,6 @@
 \altaffiltext{\uw}{Astronomy Department, University of Washington,
                    Seattle, WA 98195, USA}
 \altaffiltext{\sagan}{Sagan Fellow}
-=======
-\author{APW, DWH, DFM, HWR, others}
->>>>>>> 9b66cdfc
 
 \begin{abstract}
 % Context
